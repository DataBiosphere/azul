--- conflicted
+++ resolved
@@ -224,11 +224,7 @@
 
 _set AZUL_CART_API_IP_WHITELIST  # TODO: Remove when authentication is added
 
-<<<<<<< HEAD
-_set AZUL_TERRAFORM_BACKEND_BUCKET "org-humancellatlas-azul-dev-config"
-=======
 _set azul_dss_query_prefix
->>>>>>> 0d9fa0fa
 
 unset -f _set
 
