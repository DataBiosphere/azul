import json
from typing import (
    Mapping,
    Optional,
)


def env() -> Mapping[str, Optional[str]]:
    """
    Returns a dictionary that maps environment variable names to values. The 
    values are either None or strings. String values can contain references to 
    other environment variables in the form `{FOO}` where FOO is the name of an 
    environment variable. See 

    https://docs.python.org/3.8/library/string.html#format-string-syntax

    for the concrete syntax. These references will be resolved *after* the
    overall environment has been compiled by merging all relevant
    `environment.py` and `environment.local.py` files.

    Entries with a `None` value will be excluded from the environment. They
    can be used to document a variable without a default value in which case
    other, more specific `environment.py` or `environment.local.py` files must
    provide the value.
    """
    return {
        # Set variables for the `prod` (short for production) deployment here.
        #
        # Only modify this file if you intend to commit those changes. To change the
        # environment with a setting that's specific to you AND the deployment, create
        # a environment.local.py right next to this file and make your changes there.
        # Settings applicable to all environments but specific to you go into
        # environment.local.py at the project root.

        'AZUL_VERSIONED_BUCKET': 'edu-ucsc-gi-azul-dcp2-prod-config.{AWS_DEFAULT_REGION}',
        'AZUL_DOMAIN_NAME': 'azul.data.humancellatlas.org',

        'AZUL_DEPLOYMENT_STAGE': 'prod',

        'AZUL_S3_BUCKET': 'edu-ucsc-gi-azul-dcp2-prod-storage-{AZUL_DEPLOYMENT_STAGE}',

        'AZUL_CATALOGS': json.dumps({
            f'{name}': dict(atlas=atlas,
                            internal=bool(i),
                            plugins=dict(metadata=dict(name='hca'),
                                         repository=dict(name='tdr')),
                            sources=sources)
            for atlas, names, sources in [
                (
                    'hca',
                    ['dcp10', 'it10'],
                    [
                        'tdr:tdr-fp-43194825:snapshot/hca_prod_20201120_dcp2___20211004_dcp10:'
                    ]
                ),
                (
                    'hca',
                    ['dcp1', 'it1'],
                    [
                        'tdr:broad-datarepo-terra-prod-hca2:snapshot/hca_prod_20201118_dcp1___20201209:',
                    ]
                ),
                (
                    'lungmap',
                    ['lungmap', 'it0lungmap'],
                    [
                        'tdr:tdr-fp-a02eee6b:snapshot/hca_prod_1bdcecde16be420888f478cd2133d11d__20211013_20211013_lungmap:',
                        'tdr:tdr-fp-9f58860b:snapshot/hca_prod_00f056f273ff43ac97ff69ca10e38c89__20211004_lungmap_20211005:',
                        'tdr:tdr-fp-ad968fd8:snapshot/hca_prod_2620497955a349b28d2b53e0bdfcb176__20211012_lungmap_20211013_lungmap:'
                    ]
                )
            ] for i, name in enumerate(names)
        }),

        'AZUL_PARTITION_PREFIX_LENGTH': '2',

<<<<<<< HEAD
=======
        'AZUL_TDR_SOURCES': ','.join([
            'tdr:broad-datarepo-terra-prod-hca2:snapshot/hca_prod_20201118_dcp1___20201209:',
        ]),
        **{
            f'AZUL_TDR_{catalog.upper()}_SOURCES': ','.join([
                'tdr:tdr-fp-546ade29:snapshot/hca_prod_20201120_dcp2___20210910_dcp9:',
            ])
            for catalog in ('dcp9', 'it9')
        },
        **{
            f'AZUL_TDR_{catalog.upper()}_SOURCES': ','.join([
                'tdr:tdr-fp-43194825:snapshot/hca_prod_20201120_dcp2___20211004_dcp10:'
            ])
            for catalog in ('dcp10', 'it10')
        },
        **{
            f'AZUL_TDR_{catalog.upper()}_SOURCES': ','.join([
                'tdr:tdr-fp-a02eee6b:snapshot/hca_prod_1bdcecde16be420888f478cd2133d11d__20211013_20211013_lungmap:',
                'tdr:tdr-fp-41535c81:snapshot/hca_prod_00f056f273ff43ac97ff69ca10e38c89__20211004_lungmap_20211015:',
                'tdr:tdr-fp-ad968fd8:snapshot/hca_prod_2620497955a349b28d2b53e0bdfcb176__20211012_lungmap_20211013_lungmap:',
            ])
            for catalog in ('lungmap', 'it0lungmap')
        },
>>>>>>> 71dedaab
        'AZUL_TDR_SOURCE_LOCATION': 'US',
        'AZUL_TDR_SERVICE_URL': 'https://jade-terra.datarepo-prod.broadinstitute.org',
        'AZUL_SAM_SERVICE_URL': 'https://sam.dsde-prod.broadinstitute.org',

        'AZUL_URL_REDIRECT_BASE_DOMAIN_NAME': 'azul.data.humancellatlas.org',
        'AZUL_URL_REDIRECT_FULL_DOMAIN_NAME': 'url.{AZUL_URL_REDIRECT_BASE_DOMAIN_NAME}',

        # $0.372/h × 4 × 24h/d × 30d/mo = $1071.36/mo
        'AZUL_ES_INSTANCE_TYPE': 'r5.xlarge.elasticsearch',
        'AZUL_ES_INSTANCE_COUNT': '4',

        'AZUL_ES_VOLUME_SIZE': '128',

        'AZUL_DEBUG': '1',

        'AZUL_OWNER': 'hannes@ucsc.edu',

        'AZUL_AWS_ACCOUNT_ID': '542754589326',
        'AWS_DEFAULT_REGION': 'us-east-1',

        'GOOGLE_PROJECT': 'platform-hca-prod',

        'AZUL_CONTRIBUTION_CONCURRENCY': '300/64',
    }<|MERGE_RESOLUTION|>--- conflicted
+++ resolved
@@ -65,8 +65,8 @@
                     ['lungmap', 'it0lungmap'],
                     [
                         'tdr:tdr-fp-a02eee6b:snapshot/hca_prod_1bdcecde16be420888f478cd2133d11d__20211013_20211013_lungmap:',
-                        'tdr:tdr-fp-9f58860b:snapshot/hca_prod_00f056f273ff43ac97ff69ca10e38c89__20211004_lungmap_20211005:',
-                        'tdr:tdr-fp-ad968fd8:snapshot/hca_prod_2620497955a349b28d2b53e0bdfcb176__20211012_lungmap_20211013_lungmap:'
+                        'tdr:tdr-fp-41535c81:snapshot/hca_prod_00f056f273ff43ac97ff69ca10e38c89__20211004_lungmap_20211015:',
+                        'tdr:tdr-fp-ad968fd8:snapshot/hca_prod_2620497955a349b28d2b53e0bdfcb176__20211012_lungmap_20211013_lungmap:',
                     ]
                 )
             ] for i, name in enumerate(names)
@@ -74,32 +74,6 @@
 
         'AZUL_PARTITION_PREFIX_LENGTH': '2',
 
-<<<<<<< HEAD
-=======
-        'AZUL_TDR_SOURCES': ','.join([
-            'tdr:broad-datarepo-terra-prod-hca2:snapshot/hca_prod_20201118_dcp1___20201209:',
-        ]),
-        **{
-            f'AZUL_TDR_{catalog.upper()}_SOURCES': ','.join([
-                'tdr:tdr-fp-546ade29:snapshot/hca_prod_20201120_dcp2___20210910_dcp9:',
-            ])
-            for catalog in ('dcp9', 'it9')
-        },
-        **{
-            f'AZUL_TDR_{catalog.upper()}_SOURCES': ','.join([
-                'tdr:tdr-fp-43194825:snapshot/hca_prod_20201120_dcp2___20211004_dcp10:'
-            ])
-            for catalog in ('dcp10', 'it10')
-        },
-        **{
-            f'AZUL_TDR_{catalog.upper()}_SOURCES': ','.join([
-                'tdr:tdr-fp-a02eee6b:snapshot/hca_prod_1bdcecde16be420888f478cd2133d11d__20211013_20211013_lungmap:',
-                'tdr:tdr-fp-41535c81:snapshot/hca_prod_00f056f273ff43ac97ff69ca10e38c89__20211004_lungmap_20211015:',
-                'tdr:tdr-fp-ad968fd8:snapshot/hca_prod_2620497955a349b28d2b53e0bdfcb176__20211012_lungmap_20211013_lungmap:',
-            ])
-            for catalog in ('lungmap', 'it0lungmap')
-        },
->>>>>>> 71dedaab
         'AZUL_TDR_SOURCE_LOCATION': 'US',
         'AZUL_TDR_SERVICE_URL': 'https://jade-terra.datarepo-prod.broadinstitute.org',
         'AZUL_SAM_SERVICE_URL': 'https://sam.dsde-prod.broadinstitute.org',
