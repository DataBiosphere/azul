--- conflicted
+++ resolved
@@ -539,9 +539,6 @@
    that matches the target branch
 
 7) Run `git push origin`
-<<<<<<< HEAD
-.
-=======
 
 ## 7 Scale testing
 
@@ -567,5 +564,4 @@
 
 1. Navigate to `http://localhost:8090` in your browser to start a test run.
 
-For more advanced usage see [the Locust documentation](https://docs.locust.io/en/stable/).
->>>>>>> 7218ca36
+For more advanced usage see [the Locust documentation](https://docs.locust.io/en/stable/).