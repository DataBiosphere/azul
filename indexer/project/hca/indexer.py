--- conflicted
+++ resolved
@@ -1,10 +1,5 @@
-<<<<<<< HEAD
-from utils.indexer import Indexer
-
-=======
 from utils.indexer import BaseIndexer
 from project.hca.transformers import FileTransformer
->>>>>>> 46303372
 
 class Indexer(BaseIndexer):
-    pass+    pass
