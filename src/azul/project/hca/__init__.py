--- conflicted
+++ resolved
@@ -6,31 +6,6 @@
 from azul.project.hca.indexer import Indexer
 from azul.types import JSON
 
-<<<<<<< HEAD
-dss_subscription_query = {
-    "query": {
-        "bool": {
-            "must_not": [
-                {
-                    "term": {
-                        "admin_deleted": True
-                    }
-                }
-            ],
-            "must": [
-                {
-                    "exists": {
-                        # Remove conditional when prod bundles are converted to vx structure
-                        "field": "files.project_json"
-                    }
-                }, *(
-                    [
-                        {
-                            "range": {
-                                "manifest.version": {
-                                    "gte": "2018-11-13"
-                                }
-=======
 
 class Plugin(azul.plugin.Plugin):
 
@@ -45,50 +20,11 @@
                         {
                             "term": {
                                 "admin_deleted": True
->>>>>>> 0d9fa0fa
                             }
                         }
                     ],
                     "must": [
                         {
-<<<<<<< HEAD
-                            "bool": {
-                                "should": [
-                                    {
-                                        "terms": {
-                                            "files.project_json.provenance.document_id": [
-                                                # CBeta Release spreadsheet as of 11/13/2018
-                                                "2c4724a4-7252-409e-b008-ff5c127c7e89",  # treutlein
-                                                "08e7b6ba-5825-47e9-be2d-7978533c5f8c",  # pancreas6decades
-                                                "019a935b-ea35-4d83-be75-e1a688179328",  # neuron_diff
-                                                "a5ae0428-476c-46d2-a9f2-aad955b149aa",  # EMTAB5061
-                                                "adabd2bd-3968-4e77-b0df-f200f7351661",  # Regev-ICA
-                                                "67bc798b-a34a-4104-8cab-cad648471f69",  # Teichmann-mouse-melanoma
-                                                "81b5f43d-3c20-4575-9efa-bfb0b070a6e3",  # Meyer
-                                                "519b58ef-6462-4ed3-8c0d-375b54f53c31",  # EGEOD106540
-                                                "1f9a699a-262c-40a0-8b2c-7ba960ca388c",  # tabulamuris
-                                                "1f9a699a-262c-40a0-8b2c-7ba960ca388c",  # ido_amit
-                                                "62aa3211-bf52-4873-9029-0bcc1d09e553",  # humphreys
-                                                "a71dee10-9a4d-4ea2-a6f3-ae7314112cf1",  # peer
-                                                "adb384b2-cd5e-4cf5-9205-5f066474005f",  # basu
-                                                "46c58e08-4518-4e45-acfe-bdab2434975d",  # 10x-mouse-brain
-                                                "3eaad325-3666-4b65-a4ed-e23ff71222c1",  # rsatija
-                                            ]
-                                        }
-                                    },
-                                    {
-                                        "bool": {
-                                            "must": [
-                                                {
-                                                    "prefix": {
-                                                        "files.project_json.project_core.project_short_name": "integration/"
-                                                    }
-                                                },
-                                                {
-                                                    "range": {
-                                                        "manifest.version": {
-                                                            "gte": "2018-11-13"
-=======
                             "exists": {
                                 "field": "files.project_json"
                             }
@@ -143,64 +79,12 @@
                                                                     "gte": "2018-11-27"
                                                                 }
                                                             }
->>>>>>> 0d9fa0fa
                                                         }
                                                     ]
                                                 }
                                             }
                                         ]
                                     }
-<<<<<<< HEAD
-                                ]
-                            }
-                        }
-                    ] if config.dss_endpoint == "https://dss.staging.data.humancellatlas.org/v1" else [
-                        {
-                            "bool": {
-                                "must_not": [
-                                    {
-                                        "terms": {
-                                            "files.project_json.provenance.document_id": [
-                                                # CBeta Release spreadsheet (Production Obsolete Datasets) as of 1/23/2019
-                                                "1630e3dc-5501-4faf-9726-2e2c0b4da6d7",  # ???
-                                                "fd1d163d-d6a7-41cd-b3bc-9d77ba9a36fe",  # peer
-                                                "2a0faf83-e342-4b1c-bb9b-cf1d1147f3bb",  # treutlein
-                                                "cf8439db-fcc9-44a8-b66f-8ffbf729bffa",  # meyer
-                                                "6b9f514d-d738-403f-a9c2-62580bbe5c83",  # Q4_DEMO-…
-                                                "311d013c-01e4-42c0-9c2d-25472afa9cbc",  # Q4_DEMO-…
-                                                "d237ed6a-3a7f-4a91-b300-b070888a8542",  # DCP_Infrastructure_Test_
-                                                "e6cc0b02-2125-4faa-9903-a9025a62efec",  # Q4_DEMO-…
-                                                "e4dbcb98-0562-4071-8bea-5e8de5f3c147",  # Q4_DEMO-…
-                                                "e79e9284-c337-4dfd-853d-66fa3facfbbd",  # 10x_prod_test_01_08_2019
-                                                "560cd061-9165-4699-bc6e-8253e164c079",  # ss2_prod_test_01_08_2019
-                                                "e83fda0e-6515-4f13-82cb-a5860ecfc2d4",  # prod/10x/2019-01-22T20:35:32Z
-                                                "9a60e8c2-32ea-4586-bc1f-7ee58f462b07"   # prod/Smart-seq2/2019-01-22T20:35:33Z
-                                                "71a6e049-4846-4c2a-8823-cc193c573efc",  # prod/Smart-seq2/2019-01-22T18:13:48Z
-                                                "4b5a2268-507c-46e6-bab0-3efb30145e85",  # prod/10x/2019-01-22T18:44:02Z
-                                                "364ebb73-652e-4d32-8938-1c922d0b2584",  # prod/Smart-seq2/2019-01-22T19:15:02Z
-                                                "11f5d59b-0e2c-4f01-85ac-8d8dd3db53be",  # prod/Smart-seq2/2019-01-22T18:44:03Z
-                                                # remove once https://github.com/DataBiosphere/azul/issues/86 is fixed
-                                                "32eb86db-6842-480f-a49a-a2b0161ed35a",  # tabulamuris
-                                            ]
-                                        }
-                                    },
-                                    {
-                                        "terms": {
-                                            "files.project_json.hca_ingest.document_id": [
-                                                # CBeta Release spreadsheet (Production Obsolete Datasets) as of 12/17/2018
-                                                "bae45747-546a-4aed-9377-08e9115a8fb8",  # Q4_DEMO-…
-                                                "7cb4940d-7c85-43d1-b2f5-1d99813e65df",  # Q4_DEMO-…
-                                                "6ec8e247-2eb0-42d1-823f-75facd03988d",  # meyer
-                                                "93f6a42f-1790-4af4-b5d1-8c436cb6feae",  # Teichmann-mouse-melanoma
-                                                "6504d48c-1610-43aa-8cf8-214a960e110c",  # duplicate of Regev-ICA
-                                            ]
-                                        }
-                                    }
-                                ]
-                            }
-                        }
-                    ] if config.dss_endpoint == "https://dss.data.humancellatlas.org/v1" else [
-=======
                                 }
                             ] if config.dss_endpoint == "https://dss.staging.data.humancellatlas.org/v1" else [
                                 {
@@ -248,7 +132,6 @@
                             ] if config.dss_endpoint == "https://dss.data.humancellatlas.org/v1" else [
                             ]
                         )
->>>>>>> 0d9fa0fa
                     ]
                 }
             }
